--- conflicted
+++ resolved
@@ -19,11 +19,8 @@
 
 ## Installation
 
-<<<<<<< HEAD
-`sitator` is built for Python >=3.2 (the older version supports Python 2.7). We recommend the use of a virtual environment (`virtualenv`, `conda`, etc.). `sitator` has a number of optional dependencies that enable various features:
-=======
-`sitator` is currently built for Python 2.7. (The Python 3 port can be found in the `py3` branch which is under active development; once it has been further tested and improved it will become the stable version.) We recommend the use of a Python 2.7 virtual environment (`virtualenv`, `conda`, etc.). `sitator` has two external dependencies:
->>>>>>> 9ae5b9f6
+`sitator` is built for Python >=3.2 (the older version, v1.0.1, supports Python 2.7). We recommend the use of a virtual environment (`virtualenv`, `conda`, etc.). `sitator` has a number of optional dependencies that enable various features:
+
 
 * Landmark Analysis
  * The `network` executable from [Zeo++](http://www.maciejharanczyk.info/Zeopp/examples.html) is required for computing the Voronoi decomposition. (It does not have to be installed in `PATH`; the path to it can be given with the `zeopp_path` option of `VoronoiSiteGenerator`.)
